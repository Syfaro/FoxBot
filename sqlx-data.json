--- conflicted
+++ resolved
@@ -275,7 +275,6 @@
       ]
     }
   },
-<<<<<<< HEAD
   "4e0eb86a8698b5f3de421d034ca89d743ebe447d5c4334cd25d8371f2eff4432": {
     "query": "SELECT consumer_key, consumer_secret\n            FROM twitter_account\n            WHERE twitter_account.account_id = lookup_account($1, $2)",
     "describe": {
@@ -303,18 +302,16 @@
       ]
     }
   },
-  "51ab9e5e7cd8d2b21259a2eaf933df39f2e3a2961351dc0acaa7bc5a72b6eb8d": {
-    "query": "SELECT hash FROM file_id_cache WHERE file_id = $1",
-=======
-  "5af4076aa90de9643172ba3f12f731ee09a43843232a3369c81ec48346ec5e55": {
-    "query": "INSERT INTO user_config (account_id, name, value)\n            VALUES (lookup_account_by_telegram_id($1), $2, $3)",
-    "describe": {
-      "columns": [],
-      "parameters": {
-        "Left": [
-          "Int8",
-          "Text",
-          "Jsonb"
+  "5cec2b6c51717adcd83c671410f7acc1e41b78815687310f45f122cd7a168a4f": {
+    "query": "INSERT INTO twitter_auth (account_id, request_key, request_secret) VALUES\n                (lookup_account($1, $2), $3, $4)",
+    "describe": {
+      "columns": [],
+      "parameters": {
+        "Left": [
+          "Int8",
+          "Numeric",
+          "Text",
+          "Text"
         ]
       },
       "nullable": []
@@ -322,7 +319,6 @@
   },
   "608059a2b5b4a8855417901072923f5a8bb28b5b22dae35f08a606ec0e501678": {
     "query": "SELECT account.telegram_id user_id, hash, message_id, photo_id\n            FROM source_notification\n            JOIN account ON account.id = source_notification.account_id\n            WHERE hash <@ ($1, 3)",
->>>>>>> 5b801cf9
     "describe": {
       "columns": [
         {
@@ -359,22 +355,6 @@
       ]
     }
   },
-<<<<<<< HEAD
-  "5cec2b6c51717adcd83c671410f7acc1e41b78815687310f45f122cd7a168a4f": {
-    "query": "INSERT INTO twitter_auth (account_id, request_key, request_secret) VALUES\n                (lookup_account($1, $2), $3, $4)",
-    "describe": {
-      "columns": [],
-      "parameters": {
-        "Left": [
-          "Int8",
-          "Numeric",
-          "Text",
-          "Text"
-        ]
-      },
-      "nullable": []
-    }
-  },
   "65d64e09fa623877a370f1b46dfa48de1e105e34a97227c81805d6b26a966286": {
     "query": "SELECT hash FROM file_url_cache WHERE url = $1",
     "describe": {
@@ -395,8 +375,6 @@
       ]
     }
   },
-=======
->>>>>>> 5b801cf9
   "66f224396a3d4330a584349bea657f0eca671234070accce35ef3c8efa9d8aa9": {
     "query": "INSERT INTO cached_post (post_url, thumb, cdn_url, width, height) VALUES\n                ($1, $2, $3, $4, $5) RETURNING id",
     "describe": {
@@ -485,31 +463,22 @@
       "nullable": []
     }
   },
-<<<<<<< HEAD
   "6f33591a771772951394866e5720c7db6f93b03614f79f25b9d550f8dd331254": {
     "query": "INSERT INTO source_notification (account_id, hash, message_id, photo_id)\n                VALUES (lookup_account($1, $2), $3, $4, $5) ON CONFLICT DO NOTHING",
-=======
-  "737ea3245f4fb679de13f733b4ccf1b81adc59390176a9169c91e85bcf0c4538": {
-    "query": "DELETE FROM user_config\n            WHERE account_id = lookup_account_by_telegram_id($1) AND name = $2",
->>>>>>> 5b801cf9
-    "describe": {
-      "columns": [],
-      "parameters": {
-        "Left": [
-          "Int8",
-<<<<<<< HEAD
-          "Numeric",
-          "Int8",
-          "Int4",
-=======
->>>>>>> 5b801cf9
-          "Text"
-        ]
-      },
-      "nullable": []
-    }
-  },
-<<<<<<< HEAD
+    "describe": {
+      "columns": [],
+      "parameters": {
+        "Left": [
+          "Int8",
+          "Numeric",
+          "Int8",
+          "Int4",
+          "Text"
+        ]
+      },
+      "nullable": []
+    }
+  },
   "718413b4209daab5c56c6c2997d251bbc71fefbad905b74cdfa7229842add061": {
     "query": "INSERT INTO chat_administrator (account_id, chat_id, is_admin, updated_at)\n                VALUES (lookup_account($1, $2), lookup_chat_by_telegram_id($3), $4, to_timestamp($5::bigint))",
     "describe": {
@@ -526,46 +495,6 @@
       "nullable": []
     }
   },
-  "73729c4a327de3c763025f0f61d50c9bfd356f7b9b6e6c636d6885cb78c97eee": {
-    "query": "SELECT account.telegram_id user_id, hash, message_id, photo_id\n            FROM source_notification\n            JOIN account ON account.id = lookup_account_by_telegram_id(source_notification.account_id)\n            WHERE hash <@ ($1, 3)",
-    "describe": {
-      "columns": [
-        {
-          "ordinal": 0,
-          "name": "user_id",
-          "type_info": "Int8"
-        },
-        {
-          "ordinal": 1,
-          "name": "hash",
-          "type_info": "Int8"
-        },
-        {
-          "ordinal": 2,
-          "name": "message_id",
-          "type_info": "Int4"
-        },
-        {
-          "ordinal": 3,
-          "name": "photo_id",
-          "type_info": "Text"
-        }
-      ],
-      "parameters": {
-        "Left": [
-          "Int8"
-        ]
-      },
-      "nullable": [
-        true,
-        true,
-        true,
-        true
-      ]
-    }
-  },
-=======
->>>>>>> 5b801cf9
   "75985cf51c1bb1bebe3ea396bf65c9968c5040c2434f0a8e9d889b3f07ed532a": {
     "query": "SELECT lookup_chat_by_telegram_id($1)",
     "describe": {
@@ -829,7 +758,6 @@
       ]
     }
   },
-<<<<<<< HEAD
   "d5c4e9b0db815868a2b9766a6b8aa65f2798ff6274483c3cc42c59ac7f706ffb": {
     "query": "SELECT is_admin\n            FROM chat_administrator\n            WHERE account_id = lookup_account($1, $2) AND chat_id = lookup_chat_by_telegram_id($3)\n            ORDER BY updated_at DESC LIMIT 1",
     "describe": {
@@ -865,40 +793,23 @@
       "nullable": []
     }
   },
-  "dde2f98c7e317bd0a9a22f55310a4aac1a9b25ee136fbdb9e7e1fe1109f554ba": {
-    "query": "INSERT INTO file_id_cache (file_id, hash) VALUES ($1, $2) ON CONFLICT DO NOTHING",
-    "describe": {
-      "columns": [],
-      "parameters": {
-        "Left": [
-          "Text",
-          "Int8"
-        ]
-      },
-      "nullable": []
-    }
-  },
   "e9f1382fe92772fde8d17cab99ce6e5c7b14f137e2e50f2f19b67b7f117e6a04": {
     "query": "INSERT INTO twitter_account (account_id, consumer_key, consumer_secret) VALUES\n                (lookup_account($1, $2), $3, $4)",
-=======
+    "describe": {
+      "columns": [],
+      "parameters": {
+        "Left": [
+          "Int8",
+          "Numeric",
+          "Text",
+          "Text"
+        ]
+      },
+      "nullable": []
+    }
+  },
   "eff9bed64058278d5a47ae4714f620406d140d3c58f68c7a974e970aff946628": {
     "query": "UPDATE group_config SET chat_id = $1 WHERE chat_id = $2",
->>>>>>> 5b801cf9
-    "describe": {
-      "columns": [],
-      "parameters": {
-        "Left": [
-          "Int8",
-          "Numeric",
-          "Text",
-          "Text"
-        ]
-      },
-      "nullable": []
-    }
-  },
-  "eff9bed64058278d5a47ae4714f620406d140d3c58f68c7a974e970aff946628": {
-    "query": "UPDATE group_config SET chat_id = $1 WHERE chat_id = $2",
     "describe": {
       "columns": [],
       "parameters": {
