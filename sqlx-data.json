--- conflicted
+++ resolved
@@ -82,6 +82,50 @@
       ]
     }
   },
+  "32eca86c3a6bd40ccb096ba34b0a3fd506743dc9cfbd969c5579765b8ec1e362": {
+    "query": "SELECT is_admin\n            FROM chat_administrator\n            WHERE account_id = lookup_account_by_telegram_id($1) AND chat_id = lookup_chat_by_telegram_id($2)",
+    "describe": {
+      "columns": [
+        {
+          "ordinal": 0,
+          "name": "is_admin",
+          "type_info": "Bool"
+        }
+      ],
+      "parameters": {
+        "Left": [
+          "Int8",
+          "Int8"
+        ]
+      },
+      "nullable": [
+        false
+      ]
+    }
+  },
+  "334c929495dbaa02c9d19aa7b8994b27e72f186b6c9a4692c67b738e14d90778": {
+    "query": "WITH data (account_id, chat_id, is_admin, last_update) AS (\n                VALUES (lookup_account_by_telegram_id($1::bigint), lookup_chat_by_telegram_id($2::bigint), $3::boolean, to_timestamp($4::int))\n            )\n            INSERT INTO chat_administrator\n            SELECT data.account_id, data.chat_id, data.is_admin, data.last_update FROM data\n            LEFT JOIN chat_administrator ON data.account_id = chat_administrator.account_id AND data.chat_id = chat_administrator.chat_id\n            WHERE chat_administrator.last_update IS NULL OR data.last_update > chat_administrator.last_update\n            ON CONFLICT (account_id, chat_id) DO UPDATE SET is_admin = EXCLUDED.is_admin, last_update = EXCLUDED.last_update\n            RETURNING is_admin",
+    "describe": {
+      "columns": [
+        {
+          "ordinal": 0,
+          "name": "is_admin",
+          "type_info": "Bool"
+        }
+      ],
+      "parameters": {
+        "Left": [
+          "Int8",
+          "Int8",
+          "Bool",
+          "Int4"
+        ]
+      },
+      "nullable": [
+        false
+      ]
+    }
+  },
   "38a3fbffae225644f875826d08afdaba40e98c45616cedc21cd26314b6f44725": {
     "query": "INSERT INTO twitter_account (account_id, consumer_key, consumer_secret) VALUES\n                (lookup_account_by_telegram_id($1), $2, $3)",
     "describe": {
@@ -123,26 +167,8 @@
       "nullable": []
     }
   },
-<<<<<<< HEAD
-  "321e47d50ebfcd5cdfb43c1642a7aaea899c8f7952ea1a7839e87a7a44991743": {
-    "query": "DELETE FROM chat_administrator WHERE chat_id = $1 AND user_id <> $2",
-    "describe": {
-      "columns": [],
-      "parameters": {
-        "Left": [
-          "Int8",
-          "Int8"
-        ]
-      },
-      "nullable": []
-    }
-  },
-  "3dd1ec96436781e96e7cf25af7d38007d21bca735234b5d7f42725f8a2c5fc6a": {
-    "query": "SELECT id, post_url, thumb, cdn_url, width, height FROM cached_post WHERE post_url = $1 AND thumb = $2",
-=======
   "4bf1e2603910e4ef6f67ad369260e0dc3b903787e0f95bfaf84a74123c652132": {
     "query": "SELECT id, processed, source, url, mp4_url, thumb_url, display_url, display_name, job_id\n            FROM videos\n            WHERE display_name = $1",
->>>>>>> ffd232a0
     "describe": {
       "columns": [
         {
@@ -315,6 +341,19 @@
         false,
         false
       ]
+    }
+  },
+  "6960bf8689597c72138beb25b305d60cd2e28cd6818667debc7c56e2ba0af970": {
+    "query": "DELETE FROM chat_administrator\n            WHERE chat_id = lookup_chat_by_telegram_id($1) AND account_id <> lookup_account_by_telegram_id($2)",
+    "describe": {
+      "columns": [],
+      "parameters": {
+        "Left": [
+          "Int8",
+          "Int8"
+        ]
+      },
+      "nullable": []
     }
   },
   "73729c4a327de3c763025f0f61d50c9bfd356f7b9b6e6c636d6885cb78c97eee": {
@@ -355,36 +394,8 @@
       ]
     }
   },
-<<<<<<< HEAD
-  "91a46d07897a33996412cf40a46d149932a8fe0db4499c485e0a6a300e2ad5a8": {
-    "query": "WITH data (user_id, chat_id, is_admin, last_update) AS (\n                VALUES ($1::bigint, $2::bigint, $3::boolean, to_timestamp($4::int))\n            )\n            INSERT INTO chat_administrator\n            SELECT data.user_id, data.chat_id, data.is_admin, data.last_update FROM data\n            LEFT JOIN chat_administrator ON data.user_id = chat_administrator.user_id AND data.chat_id = chat_administrator.chat_id\n            WHERE chat_administrator.last_update IS NULL OR data.last_update > chat_administrator.last_update\n            ON CONFLICT (user_id, chat_id) DO UPDATE SET is_admin = EXCLUDED.is_admin, last_update = EXCLUDED.last_update\n            RETURNING is_admin",
-    "describe": {
-      "columns": [
-        {
-          "ordinal": 0,
-          "name": "is_admin",
-          "type_info": "Bool"
-        }
-      ],
-      "parameters": {
-        "Left": [
-          "Int8",
-          "Int8",
-          "Bool",
-          "Int4"
-        ]
-      },
-      "nullable": [
-        false
-      ]
-    }
-  },
-  "a175383e1564396906c79e6958a06aeef59c188c4aa160ce08e922170370ab50": {
-    "query": "\n            INSERT INTO group_config (chat_id, name, value)\n            VALUES ($1, $2, $3)\n            ON CONFLICT (chat_id, name)\n            DO\n                UPDATE SET value = EXCLUDED.value\n        ",
-=======
   "7676c2d336dca998f8513860d58ac394b7e6340cf18b0ca1395a3dac7d8609aa": {
     "query": "DELETE FROM twitter_account\n            WHERE account_id = lookup_account_by_telegram_id($1)",
->>>>>>> ffd232a0
     "describe": {
       "columns": [],
       "parameters": {
@@ -664,26 +675,5 @@
       },
       "nullable": []
     }
-  },
-  "f81647062f172850ce9f279aa806fbc5956979796eb78ef40c3cd5501c5f91cb": {
-    "query": "SELECT is_admin FROM chat_administrator WHERE user_id = $1 AND chat_id = $2",
-    "describe": {
-      "columns": [
-        {
-          "ordinal": 0,
-          "name": "is_admin",
-          "type_info": "Bool"
-        }
-      ],
-      "parameters": {
-        "Left": [
-          "Int8",
-          "Int8"
-        ]
-      },
-      "nullable": [
-        false
-      ]
-    }
   }
 }