{
  "db": "PostgreSQL",
  "04f264317ab6180a39bf2733b43f40e61a2c3b0add97be42d474e3fa1d03af04": {
    "query": "SELECT value\n            FROM group_config\n            WHERE group_config.chat_id = lookup_chat_by_telegram_id($1) AND name = $2\n            ORDER BY updated_at DESC LIMIT 1",
    "describe": {
      "columns": [
        {
          "ordinal": 0,
          "name": "value",
          "type_info": "Jsonb"
        }
      ],
      "parameters": {
        "Left": [
          "Int8",
          "Text"
        ]
      },
      "nullable": [
        false
      ]
    }
  },
  "072f943d0d5ded261ee897034ca49d9e119c66e494dc9097b667bc4e1b099dc3": {
    "query": "UPDATE chat_administrator SET chat_id = $1 WHERE chat_id = $2",
    "describe": {
      "columns": [],
      "parameters": {
        "Left": [
          "Int4",
          "Int4"
        ]
      },
      "nullable": []
    }
  },
  "178a4d8008c057c86538a8044044426e9923eda22d1f8a4f6084ad7afb5c1ed8": {
    "query": "INSERT INTO chat_administrator (account_id, chat_id, is_admin, updated_at)\n                VALUES (lookup_account_by_telegram_id($1), lookup_chat_by_telegram_id($2), $3, to_timestamp($4::bigint))",
    "describe": {
      "columns": [],
      "parameters": {
        "Left": [
          "Int8",
          "Int8",
          "Bool",
          "Int8"
        ]
      },
      "nullable": []
    }
  },
  "1aacdd98f714b8e1f589859dca9ef2ad3bff73fdeb912fe849a3f4e51263b0c1": {
    "query": "INSERT INTO video_job_message (video_id, chat_id, message_id) VALUES\n                ($1, lookup_chat_by_telegram_id($2), $3)",
    "describe": {
      "columns": [],
      "parameters": {
        "Left": [
          "Int4",
          "Int8",
          "Int4"
        ]
      },
      "nullable": []
    }
  },
  "2d0eb75f282ed83d99e5ef77e8344bb6727742454c9f42b9cf1a9ceab5988e90": {
    "query": "SELECT id, processed, source, url, mp4_url, thumb_url, display_url, display_name, job_id\n            FROM videos\n            WHERE source = $1",
    "describe": {
      "columns": [
        {
          "ordinal": 0,
          "name": "id",
          "type_info": "Int4"
        },
        {
          "ordinal": 1,
          "name": "processed",
          "type_info": "Bool"
        },
        {
          "ordinal": 2,
          "name": "source",
          "type_info": "Text"
        },
        {
          "ordinal": 3,
          "name": "url",
          "type_info": "Text"
        },
        {
          "ordinal": 4,
          "name": "mp4_url",
          "type_info": "Text"
        },
        {
          "ordinal": 5,
          "name": "thumb_url",
          "type_info": "Text"
        },
        {
          "ordinal": 6,
          "name": "display_url",
          "type_info": "Text"
        },
        {
          "ordinal": 7,
          "name": "display_name",
          "type_info": "Text"
        },
        {
          "ordinal": 8,
          "name": "job_id",
          "type_info": "Int4"
        }
      ],
      "parameters": {
        "Left": [
          "Text"
        ]
      },
      "nullable": [
        false,
        false,
        false,
        false,
        true,
        true,
        false,
        false,
        true
      ]
    }
  },
  "363ba13615df3a63979c903648af4bd50feafed57a20b804a23e4050864fe958": {
    "query": "UPDATE permission SET chat_id = $1 WHERE chat_id = $2",
    "describe": {
      "columns": [],
      "parameters": {
        "Left": [
          "Int4",
          "Int4"
        ]
      },
      "nullable": []
    }
  },
  "38a3fbffae225644f875826d08afdaba40e98c45616cedc21cd26314b6f44725": {
    "query": "INSERT INTO twitter_account (account_id, consumer_key, consumer_secret) VALUES\n                (lookup_account_by_telegram_id($1), $2, $3)",
    "describe": {
      "columns": [],
      "parameters": {
        "Left": [
          "Int8",
          "Text",
<<<<<<< HEAD
          "Jsonb"
        ]
      },
      "nullable": []
    }
  },
  "65d64e09fa623877a370f1b46dfa48de1e105e34a97227c81805d6b26a966286": {
    "query": "SELECT hash FROM file_url_cache WHERE url = $1",
    "describe": {
      "columns": [
        {
          "ordinal": 0,
          "name": "hash",
          "type_info": "Int8"
        }
      ],
      "parameters": {
        "Left": [
          "Text"
        ]
      },
      "nullable": [
        false
      ]
    }
  },
  "77f5d6866fc999ad65c32ed4516bcdb1a9b0c97f506a220100b0b79debb69274": {
    "query": "SELECT value FROM group_config WHERE chat_id = $1 AND name = $2",
    "describe": {
      "columns": [
        {
          "ordinal": 0,
          "name": "value",
          "type_info": "Jsonb"
        }
      ],
      "parameters": {
        "Left": [
          "Int8",
=======
>>>>>>> d942137c
          "Text"
        ]
      },
      "nullable": []
    }
  },
  "3c6b4bea1e8e2028a5271f7c4e8cf11965e1887abc23cfee5ae8c528e571f1cc": {
    "query": "DELETE FROM twitter_auth\n            WHERE account_id = lookup_account_by_telegram_id($1)",
    "describe": {
      "columns": [],
      "parameters": {
        "Left": [
          "Int8"
        ]
      },
      "nullable": []
    }
  },
  "41d7843ef58b2e8a73f77d63b820684f5c716ccf634bd6ecef0607457cfb77d8": {
    "query": "INSERT INTO source_notification (account_id, hash, message_id, photo_id)\n                VALUES (lookup_account_by_telegram_id($1), $2, $3, $4) ON CONFLICT DO NOTHING",
    "describe": {
      "columns": [],
      "parameters": {
        "Left": [
          "Int8",
          "Int8",
          "Int4",
          "Text"
        ]
      },
      "nullable": []
    }
  },
  "44a12bda2ea72251b38421caf0c07382b0cc0a95a869e2c3c6f818949f9c5195": {
    "query": "SELECT 1 FROM chat_telegram WHERE telegram_id = $1",
    "describe": {
      "columns": [
        {
          "ordinal": 0,
          "name": "?column?",
          "type_info": "Int4"
        }
      ],
      "parameters": {
        "Left": [
          "Int8"
        ]
      },
      "nullable": [
        null
      ]
    }
  },
  "4bf1e2603910e4ef6f67ad369260e0dc3b903787e0f95bfaf84a74123c652132": {
    "query": "SELECT id, processed, source, url, mp4_url, thumb_url, display_url, display_name, job_id\n            FROM videos\n            WHERE display_name = $1",
    "describe": {
      "columns": [
        {
          "ordinal": 0,
          "name": "id",
          "type_info": "Int4"
        },
        {
          "ordinal": 1,
          "name": "processed",
          "type_info": "Bool"
        },
        {
          "ordinal": 2,
          "name": "source",
          "type_info": "Text"
        },
        {
          "ordinal": 3,
          "name": "url",
          "type_info": "Text"
        },
        {
          "ordinal": 4,
          "name": "mp4_url",
          "type_info": "Text"
        },
        {
          "ordinal": 5,
          "name": "thumb_url",
          "type_info": "Text"
        },
        {
          "ordinal": 6,
          "name": "display_url",
          "type_info": "Text"
        },
        {
          "ordinal": 7,
          "name": "display_name",
          "type_info": "Text"
        },
        {
          "ordinal": 8,
          "name": "job_id",
          "type_info": "Int4"
        }
      ],
      "parameters": {
        "Left": [
          "Text"
        ]
      },
      "nullable": [
        false,
        false,
        false,
        false,
        true,
        true,
        false,
        false,
        true
      ]
    }
  },
  "51ab9e5e7cd8d2b21259a2eaf933df39f2e3a2961351dc0acaa7bc5a72b6eb8d": {
    "query": "SELECT hash FROM file_id_cache WHERE file_id = $1",
    "describe": {
      "columns": [
        {
          "ordinal": 0,
          "name": "hash",
          "type_info": "Int8"
        }
      ],
      "parameters": {
        "Left": [
          "Text"
        ]
      },
      "nullable": [
        false
      ]
    }
  },
  "5af4076aa90de9643172ba3f12f731ee09a43843232a3369c81ec48346ec5e55": {
    "query": "INSERT INTO user_config (account_id, name, value)\n            VALUES (lookup_account_by_telegram_id($1), $2, $3)",
    "describe": {
      "columns": [],
      "parameters": {
        "Left": [
          "Int8",
          "Text",
          "Jsonb"
        ]
      },
      "nullable": []
    }
  },
  "66f224396a3d4330a584349bea657f0eca671234070accce35ef3c8efa9d8aa9": {
    "query": "INSERT INTO cached_post (post_url, thumb, cdn_url, width, height) VALUES\n                ($1, $2, $3, $4, $5) RETURNING id",
    "describe": {
      "columns": [
        {
          "ordinal": 0,
          "name": "id",
          "type_info": "Int4"
        }
      ],
      "parameters": {
        "Left": [
          "Text",
          "Bool",
          "Text",
          "Int4",
          "Int4"
        ]
      },
      "nullable": [
        false
      ]
    }
  },
  "68a84647d56342e43c5e49025cd3f0129452ebec9106d98101566730507914dd": {
    "query": "SELECT id, post_url, thumb, cdn_url, width, height\n            FROM cached_post\n            WHERE post_url = $1 AND thumb = $2",
    "describe": {
      "columns": [
        {
          "ordinal": 0,
          "name": "id",
          "type_info": "Int4"
        },
        {
          "ordinal": 1,
          "name": "post_url",
          "type_info": "Text"
        },
        {
          "ordinal": 2,
          "name": "thumb",
          "type_info": "Bool"
        },
        {
          "ordinal": 3,
          "name": "cdn_url",
          "type_info": "Text"
        },
        {
          "ordinal": 4,
          "name": "width",
          "type_info": "Int4"
        },
        {
          "ordinal": 5,
          "name": "height",
          "type_info": "Int4"
        }
      ],
      "parameters": {
        "Left": [
          "Text",
          "Bool"
        ]
      },
      "nullable": [
        false,
        false,
        false,
        false,
        false,
        false
      ]
    }
  },
  "6960bf8689597c72138beb25b305d60cd2e28cd6818667debc7c56e2ba0af970": {
    "query": "DELETE FROM chat_administrator\n            WHERE chat_id = lookup_chat_by_telegram_id($1) AND account_id <> lookup_account_by_telegram_id($2)",
    "describe": {
      "columns": [],
      "parameters": {
        "Left": [
          "Int8",
          "Int8"
        ]
      },
      "nullable": []
    }
  },
  "73729c4a327de3c763025f0f61d50c9bfd356f7b9b6e6c636d6885cb78c97eee": {
    "query": "SELECT account.telegram_id user_id, hash, message_id, photo_id\n            FROM source_notification\n            JOIN account ON account.id = lookup_account_by_telegram_id(source_notification.account_id)\n            WHERE hash <@ ($1, 3)",
    "describe": {
      "columns": [
        {
          "ordinal": 0,
          "name": "user_id",
          "type_info": "Int8"
        },
        {
          "ordinal": 1,
          "name": "hash",
          "type_info": "Int8"
        },
        {
          "ordinal": 2,
          "name": "message_id",
          "type_info": "Int4"
        },
        {
          "ordinal": 3,
          "name": "photo_id",
          "type_info": "Text"
        }
      ],
      "parameters": {
        "Left": [
          "Int8"
        ]
      },
      "nullable": [
        true,
        true,
        true,
        true
      ]
    }
  },
  "737ea3245f4fb679de13f733b4ccf1b81adc59390176a9169c91e85bcf0c4538": {
    "query": "DELETE FROM user_config\n            WHERE account_id = lookup_account_by_telegram_id($1) AND name = $2",
    "describe": {
      "columns": [],
      "parameters": {
        "Left": [
          "Int8",
          "Text"
        ]
      },
      "nullable": []
    }
  },
  "75985cf51c1bb1bebe3ea396bf65c9968c5040c2434f0a8e9d889b3f07ed532a": {
    "query": "SELECT lookup_chat_by_telegram_id($1)",
    "describe": {
      "columns": [
        {
          "ordinal": 0,
          "name": "lookup_chat_by_telegram_id",
          "type_info": "Int4"
        }
      ],
      "parameters": {
        "Left": [
          "Int8"
        ]
      },
      "nullable": [
        null
      ]
    }
  },
  "7676c2d336dca998f8513860d58ac394b7e6340cf18b0ca1395a3dac7d8609aa": {
    "query": "DELETE FROM twitter_account\n            WHERE account_id = lookup_account_by_telegram_id($1)",
    "describe": {
      "columns": [],
      "parameters": {
        "Left": [
          "Int8"
        ]
      },
      "nullable": []
    }
  },
  "7728b3eb516d6a4154c225b889b9d74079232e36c2be022dbd955a4f5cebcada": {
    "query": "DELETE FROM chat WHERE id = $1",
    "describe": {
      "columns": [],
      "parameters": {
        "Left": [
          "Int4"
        ]
      },
      "nullable": []
    }
  },
  "7f9bdd51e9430d93edebd6180a5ac2ad0d7172ebaf5bab5bffd44d447771518a": {
    "query": "UPDATE videos SET job_id = $1 WHERE id = $2",
    "describe": {
      "columns": [],
      "parameters": {
        "Left": [
          "Int4",
          "Int4"
        ]
      },
      "nullable": []
    }
  },
  "82f6e2f376c7d0a86b5489b320831fb1ac15bb8a766a574bd51439e7acba8a83": {
    "query": "UPDATE video_job_message SET chat_id = $1 WHERE chat_id = $2",
    "describe": {
      "columns": [],
      "parameters": {
        "Left": [
          "Int4",
          "Int4"
        ]
      },
      "nullable": []
    }
  },
  "85de52f6850d5eb3adfc19467a43ee693a063c088ffb2bc32f336ae8f1e1f1c1": {
    "query": "SELECT value\n            FROM user_config\n            WHERE user_config.account_id = lookup_account_by_telegram_id($1) AND name = $2\n            ORDER BY updated_at DESC LIMIT 1",
    "describe": {
      "columns": [
        {
          "ordinal": 0,
          "name": "value",
          "type_info": "Jsonb"
        }
      ],
      "parameters": {
        "Left": [
          "Int8",
          "Text"
        ]
      },
      "nullable": [
        false
      ]
    }
  },
  "86d9f856585958d5a3980996fd2a3f04a21f60ac7a2a759537284947ae57588f": {
    "query": "SELECT message_id\n            FROM video_job_message\n            WHERE video_id = $1",
    "describe": {
      "columns": [
        {
          "ordinal": 0,
          "name": "message_id",
          "type_info": "Int4"
        }
      ],
      "parameters": {
        "Left": [
          "Int4"
        ]
      },
      "nullable": [
        false
      ]
    }
  },
  "87e03d42c67970bc449869d979cece93a8102c1fd9324ceb9759d6efcfa7dc57": {
    "query": "SELECT account.telegram_id user_id, request_key, request_secret\n            FROM twitter_auth\n            JOIN account ON account.id = twitter_auth.account_id\n            WHERE request_key = $1",
    "describe": {
      "columns": [
        {
          "ordinal": 0,
          "name": "user_id",
          "type_info": "Int8"
        },
        {
          "ordinal": 1,
          "name": "request_key",
          "type_info": "Text"
        },
        {
          "ordinal": 2,
          "name": "request_secret",
          "type_info": "Text"
        }
      ],
      "parameters": {
        "Left": [
          "Text"
        ]
      },
      "nullable": [
        false,
        false,
        false
      ]
    }
  },
  "8bac1a20c07f94bbbdc4292f66683677934f92c5a9a44d7fa2b4d81d94336dac": {
    "query": "INSERT INTO group_config (chat_id, name, value) VALUES\n                (lookup_chat_by_telegram_id($1), $2, $3)",
    "describe": {
      "columns": [],
      "parameters": {
        "Left": [
          "Int8",
          "Text",
          "Jsonb"
        ]
      },
      "nullable": []
    }
  },
  "8c56e3f05f3efa027c2db1b3225d2df695fbfb1a265de29e3adebba0788b27c2": {
    "query": "SELECT consumer_key, consumer_secret\n            FROM twitter_account\n            WHERE twitter_account.account_id = lookup_account_by_telegram_id($1)",
    "describe": {
      "columns": [
        {
          "ordinal": 0,
          "name": "consumer_key",
          "type_info": "Text"
        },
        {
          "ordinal": 1,
          "name": "consumer_secret",
          "type_info": "Text"
        }
      ],
      "parameters": {
        "Left": [
          "Int8"
        ]
      },
      "nullable": [
        false,
        false
      ]
    }
  },
  "abc8fe7876be76ec0835a9e32d99caa5761a46d6e628200e4bfda7e9ffc60f4c": {
    "query": "UPDATE videos SET processed = true, mp4_url = $1, thumb_url = $2 WHERE id = $3",
    "describe": {
      "columns": [],
      "parameters": {
        "Left": [
          "Text",
          "Text",
          "Int4"
        ]
      },
      "nullable": []
    }
  },
<<<<<<< HEAD
  "dc5ffecf6ca8dd081cd0ee3970219a73c27bff1fc30ea0ebb6a1354cdccddfbf": {
    "query": "INSERT INTO file_url_cache (url, hash) VALUES ($1, $2) ON CONFLICT DO NOTHING",
=======
  "ac2cf1c97f5d138636445a9229cad027ec12d89f38a5682f07112e2c75c4120e": {
    "query": "INSERT INTO permission (chat_id, updated_at, permissions) VALUES\n                (lookup_chat_by_telegram_id($1), to_timestamp($2::int), $3)",
>>>>>>> d942137c
    "describe": {
      "columns": [],
      "parameters": {
        "Left": [
<<<<<<< HEAD
          "Text",
          "Int8"
=======
          "Int8",
          "Int4",
          "Jsonb"
>>>>>>> d942137c
        ]
      },
      "nullable": []
    }
  },
<<<<<<< HEAD
  "dd986c2fcd7aefb700f383e25b41c896a60a8d6954d6af206c41658e6455ae45": {
    "query": "DELETE FROM twitter_auth WHERE user_id = $1",
=======
  "be823b9738decf3ac8c9f0574a984a5ee07829a4b67241a567687d92a2f0b76e": {
    "query": "LOCK TABLE chat, chat_telegram IN EXCLUSIVE MODE",
    "describe": {
      "columns": [],
      "parameters": {
        "Left": []
      },
      "nullable": []
    }
  },
  "bf86e6ddb9c7b28c7c5a196003d5cb4ea53fe8ae6ee52b0865c765bebdc0bda1": {
    "query": "INSERT INTO chat_telegram (chat_id, telegram_id) VALUES ($1, $2)",
>>>>>>> d942137c
    "describe": {
      "columns": [],
      "parameters": {
        "Left": [
          "Int4",
          "Int8"
        ]
      },
      "nullable": []
    }
  },
  "bfba897adbca6cade6202ee3b47a646c01c2183118760ddcca95362e0aa6b925": {
    "query": "UPDATE chat_telegram SET chat_id = $1 WHERE telegram_id = $2",
    "describe": {
      "columns": [],
      "parameters": {
        "Left": [
          "Int4",
          "Int8"
        ]
      },
      "nullable": []
    }
  },
  "ccbff78ccf9a1a19a65a95d192ccb1ead5dbe14e9ca611014651c950c466ff92": {
    "query": "INSERT INTO twitter_auth (account_id, request_key, request_secret) VALUES\n                (lookup_account_by_telegram_id($1), $2, $3)",
    "describe": {
      "columns": [],
      "parameters": {
        "Left": [
          "Int8",
          "Text",
          "Text"
        ]
      },
      "nullable": []
    }
  },
  "d2d469f0c96e2c695dac67da5065d1f645b86ab8347051a50c61dedfd3be5696": {
    "query": "INSERT INTO videos (source, url, display_url, display_name) VALUES\n                ($1, $2, $3, $4)\n            ON CONFLICT ON CONSTRAINT unique_source\n                DO UPDATE SET source = EXCLUDED.source\n            RETURNING display_name",
    "describe": {
      "columns": [
        {
          "ordinal": 0,
          "name": "display_name",
          "type_info": "Text"
        }
      ],
      "parameters": {
        "Left": [
          "Text",
          "Text",
          "Text",
          "Text"
        ]
      },
      "nullable": [
        false
      ]
    }
  },
  "d3d3cc97bad752504d1604aa4004aac0abb5d8975ec6787ce11025107403d304": {
    "query": "SELECT chat_telegram.telegram_id\n            FROM chat_telegram\n            ORDER BY abs(chat_telegram.telegram_id) DESC\n            LIMIT 1",
    "describe": {
      "columns": [
        {
          "ordinal": 0,
          "name": "telegram_id",
          "type_info": "Int8"
        }
      ],
      "parameters": {
        "Left": []
      },
      "nullable": [
        false
      ]
    }
  },
  "dde2f98c7e317bd0a9a22f55310a4aac1a9b25ee136fbdb9e7e1fe1109f554ba": {
    "query": "INSERT INTO file_id_cache (file_id, hash) VALUES ($1, $2) ON CONFLICT DO NOTHING",
    "describe": {
      "columns": [],
      "parameters": {
        "Left": [
          "Text",
          "Int8"
        ]
      },
      "nullable": []
    }
  },
  "eff9bed64058278d5a47ae4714f620406d140d3c58f68c7a974e970aff946628": {
    "query": "UPDATE group_config SET chat_id = $1 WHERE chat_id = $2",
    "describe": {
      "columns": [],
      "parameters": {
        "Left": [
          "Int4",
          "Int4"
        ]
      },
      "nullable": []
    }
  },
  "f78fdca94944e40d61b918c5db894566061ea7ac380c3475bc7cc67471edabf7": {
    "query": "SELECT is_admin\n            FROM chat_administrator\n            WHERE account_id = lookup_account_by_telegram_id($1) AND chat_id = lookup_chat_by_telegram_id($2)\n            ORDER BY updated_at DESC LIMIT 1",
    "describe": {
      "columns": [
        {
          "ordinal": 0,
          "name": "is_admin",
          "type_info": "Bool"
        }
      ],
      "parameters": {
        "Left": [
          "Int8",
          "Int8"
        ]
      },
      "nullable": [
        false
      ]
    }
  },
  "ff63c318a1efa4f22bfe50fcdbe467ef14d37f04aaafc02bda89d85b2929fd08": {
    "query": "DELETE FROM source_notification\n            WHERE account_id = lookup_account_by_telegram_id($1) AND hash <@ ($2, 0)",
    "describe": {
      "columns": [],
      "parameters": {
        "Left": [
          "Int8",
          "Int8"
        ]
      },
      "nullable": []
    }
  }
}<|MERGE_RESOLUTION|>--- conflicted
+++ resolved
@@ -152,48 +152,6 @@
         "Left": [
           "Int8",
           "Text",
-<<<<<<< HEAD
-          "Jsonb"
-        ]
-      },
-      "nullable": []
-    }
-  },
-  "65d64e09fa623877a370f1b46dfa48de1e105e34a97227c81805d6b26a966286": {
-    "query": "SELECT hash FROM file_url_cache WHERE url = $1",
-    "describe": {
-      "columns": [
-        {
-          "ordinal": 0,
-          "name": "hash",
-          "type_info": "Int8"
-        }
-      ],
-      "parameters": {
-        "Left": [
-          "Text"
-        ]
-      },
-      "nullable": [
-        false
-      ]
-    }
-  },
-  "77f5d6866fc999ad65c32ed4516bcdb1a9b0c97f506a220100b0b79debb69274": {
-    "query": "SELECT value FROM group_config WHERE chat_id = $1 AND name = $2",
-    "describe": {
-      "columns": [
-        {
-          "ordinal": 0,
-          "name": "value",
-          "type_info": "Jsonb"
-        }
-      ],
-      "parameters": {
-        "Left": [
-          "Int8",
-=======
->>>>>>> d942137c
           "Text"
         ]
       },
@@ -347,6 +305,26 @@
         ]
       },
       "nullable": []
+    }
+  },
+  "65d64e09fa623877a370f1b46dfa48de1e105e34a97227c81805d6b26a966286": {
+    "query": "SELECT hash FROM file_url_cache WHERE url = $1",
+    "describe": {
+      "columns": [
+        {
+          "ordinal": 0,
+          "name": "hash",
+          "type_info": "Int8"
+        }
+      ],
+      "parameters": {
+        "Left": [
+          "Text"
+        ]
+      },
+      "nullable": [
+        false
+      ]
     }
   },
   "66f224396a3d4330a584349bea657f0eca671234070accce35ef3c8efa9d8aa9": {
@@ -685,124 +663,122 @@
       "nullable": []
     }
   },
-<<<<<<< HEAD
+  "ac2cf1c97f5d138636445a9229cad027ec12d89f38a5682f07112e2c75c4120e": {
+    "query": "INSERT INTO permission (chat_id, updated_at, permissions) VALUES\n                (lookup_chat_by_telegram_id($1), to_timestamp($2::int), $3)",
+    "describe": {
+      "columns": [],
+      "parameters": {
+        "Left": [
+          "Int8",
+          "Int4",
+          "Jsonb"
+        ]
+      },
+      "nullable": []
+    }
+  },
+  "be823b9738decf3ac8c9f0574a984a5ee07829a4b67241a567687d92a2f0b76e": {
+    "query": "LOCK TABLE chat, chat_telegram IN EXCLUSIVE MODE",
+    "describe": {
+      "columns": [],
+      "parameters": {
+        "Left": []
+      },
+      "nullable": []
+    }
+  },
+  "bf86e6ddb9c7b28c7c5a196003d5cb4ea53fe8ae6ee52b0865c765bebdc0bda1": {
+    "query": "INSERT INTO chat_telegram (chat_id, telegram_id) VALUES ($1, $2)",
+    "describe": {
+      "columns": [],
+      "parameters": {
+        "Left": [
+          "Int4",
+          "Int8"
+        ]
+      },
+      "nullable": []
+    }
+  },
+  "bfba897adbca6cade6202ee3b47a646c01c2183118760ddcca95362e0aa6b925": {
+    "query": "UPDATE chat_telegram SET chat_id = $1 WHERE telegram_id = $2",
+    "describe": {
+      "columns": [],
+      "parameters": {
+        "Left": [
+          "Int4",
+          "Int8"
+        ]
+      },
+      "nullable": []
+    }
+  },
+  "ccbff78ccf9a1a19a65a95d192ccb1ead5dbe14e9ca611014651c950c466ff92": {
+    "query": "INSERT INTO twitter_auth (account_id, request_key, request_secret) VALUES\n                (lookup_account_by_telegram_id($1), $2, $3)",
+    "describe": {
+      "columns": [],
+      "parameters": {
+        "Left": [
+          "Int8",
+          "Text",
+          "Text"
+        ]
+      },
+      "nullable": []
+    }
+  },
+  "d2d469f0c96e2c695dac67da5065d1f645b86ab8347051a50c61dedfd3be5696": {
+    "query": "INSERT INTO videos (source, url, display_url, display_name) VALUES\n                ($1, $2, $3, $4)\n            ON CONFLICT ON CONSTRAINT unique_source\n                DO UPDATE SET source = EXCLUDED.source\n            RETURNING display_name",
+    "describe": {
+      "columns": [
+        {
+          "ordinal": 0,
+          "name": "display_name",
+          "type_info": "Text"
+        }
+      ],
+      "parameters": {
+        "Left": [
+          "Text",
+          "Text",
+          "Text",
+          "Text"
+        ]
+      },
+      "nullable": [
+        false
+      ]
+    }
+  },
+  "d3d3cc97bad752504d1604aa4004aac0abb5d8975ec6787ce11025107403d304": {
+    "query": "SELECT chat_telegram.telegram_id\n            FROM chat_telegram\n            ORDER BY abs(chat_telegram.telegram_id) DESC\n            LIMIT 1",
+    "describe": {
+      "columns": [
+        {
+          "ordinal": 0,
+          "name": "telegram_id",
+          "type_info": "Int8"
+        }
+      ],
+      "parameters": {
+        "Left": []
+      },
+      "nullable": [
+        false
+      ]
+    }
+  },
   "dc5ffecf6ca8dd081cd0ee3970219a73c27bff1fc30ea0ebb6a1354cdccddfbf": {
     "query": "INSERT INTO file_url_cache (url, hash) VALUES ($1, $2) ON CONFLICT DO NOTHING",
-=======
-  "ac2cf1c97f5d138636445a9229cad027ec12d89f38a5682f07112e2c75c4120e": {
-    "query": "INSERT INTO permission (chat_id, updated_at, permissions) VALUES\n                (lookup_chat_by_telegram_id($1), to_timestamp($2::int), $3)",
->>>>>>> d942137c
-    "describe": {
-      "columns": [],
-      "parameters": {
-        "Left": [
-<<<<<<< HEAD
-          "Text",
-          "Int8"
-=======
-          "Int8",
-          "Int4",
-          "Jsonb"
->>>>>>> d942137c
-        ]
-      },
-      "nullable": []
-    }
-  },
-<<<<<<< HEAD
-  "dd986c2fcd7aefb700f383e25b41c896a60a8d6954d6af206c41658e6455ae45": {
-    "query": "DELETE FROM twitter_auth WHERE user_id = $1",
-=======
-  "be823b9738decf3ac8c9f0574a984a5ee07829a4b67241a567687d92a2f0b76e": {
-    "query": "LOCK TABLE chat, chat_telegram IN EXCLUSIVE MODE",
-    "describe": {
-      "columns": [],
-      "parameters": {
-        "Left": []
-      },
-      "nullable": []
-    }
-  },
-  "bf86e6ddb9c7b28c7c5a196003d5cb4ea53fe8ae6ee52b0865c765bebdc0bda1": {
-    "query": "INSERT INTO chat_telegram (chat_id, telegram_id) VALUES ($1, $2)",
->>>>>>> d942137c
-    "describe": {
-      "columns": [],
-      "parameters": {
-        "Left": [
-          "Int4",
-          "Int8"
-        ]
-      },
-      "nullable": []
-    }
-  },
-  "bfba897adbca6cade6202ee3b47a646c01c2183118760ddcca95362e0aa6b925": {
-    "query": "UPDATE chat_telegram SET chat_id = $1 WHERE telegram_id = $2",
-    "describe": {
-      "columns": [],
-      "parameters": {
-        "Left": [
-          "Int4",
-          "Int8"
-        ]
-      },
-      "nullable": []
-    }
-  },
-  "ccbff78ccf9a1a19a65a95d192ccb1ead5dbe14e9ca611014651c950c466ff92": {
-    "query": "INSERT INTO twitter_auth (account_id, request_key, request_secret) VALUES\n                (lookup_account_by_telegram_id($1), $2, $3)",
-    "describe": {
-      "columns": [],
-      "parameters": {
-        "Left": [
-          "Int8",
-          "Text",
-          "Text"
-        ]
-      },
-      "nullable": []
-    }
-  },
-  "d2d469f0c96e2c695dac67da5065d1f645b86ab8347051a50c61dedfd3be5696": {
-    "query": "INSERT INTO videos (source, url, display_url, display_name) VALUES\n                ($1, $2, $3, $4)\n            ON CONFLICT ON CONSTRAINT unique_source\n                DO UPDATE SET source = EXCLUDED.source\n            RETURNING display_name",
-    "describe": {
-      "columns": [
-        {
-          "ordinal": 0,
-          "name": "display_name",
-          "type_info": "Text"
-        }
-      ],
-      "parameters": {
-        "Left": [
-          "Text",
-          "Text",
-          "Text",
-          "Text"
-        ]
-      },
-      "nullable": [
-        false
-      ]
-    }
-  },
-  "d3d3cc97bad752504d1604aa4004aac0abb5d8975ec6787ce11025107403d304": {
-    "query": "SELECT chat_telegram.telegram_id\n            FROM chat_telegram\n            ORDER BY abs(chat_telegram.telegram_id) DESC\n            LIMIT 1",
-    "describe": {
-      "columns": [
-        {
-          "ordinal": 0,
-          "name": "telegram_id",
-          "type_info": "Int8"
-        }
-      ],
-      "parameters": {
-        "Left": []
-      },
-      "nullable": [
-        false
-      ]
+    "describe": {
+      "columns": [],
+      "parameters": {
+        "Left": [
+          "Text",
+          "Int8"
+        ]
+      },
+      "nullable": []
     }
   },
   "dde2f98c7e317bd0a9a22f55310a4aac1a9b25ee136fbdb9e7e1fe1109f554ba": {
