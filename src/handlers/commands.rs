--- conflicted
+++ resolved
@@ -69,17 +69,13 @@
 }
 
 impl CommandHandler {
-<<<<<<< HEAD
-    async fn authenticate_twitter(&self, handler: &crate::MessageHandler, message: Message) {
-        use quaint::prelude::*;
-
-=======
     async fn authenticate_twitter(
         &self,
         handler: &crate::MessageHandler,
         message: &Message,
     ) -> failure::Fallible<()> {
->>>>>>> 69615a00
+        use quaint::prelude::*;
+
         let now = std::time::Instant::now();
 
         if message.chat.chat_type != ChatType::Private {
@@ -98,12 +94,10 @@
 
         let request_token = block_on_all(egg_mode::request_token(&con_token, "oob"))?;
 
-<<<<<<< HEAD
-        let conn = handler.conn.check_out().await.expect("Unable to get conn");
+        let conn = handler.conn.check_out().await?;
 
         conn.delete(Delete::from_table("twitter_auth").so_that("user_id".equals(user.id)))
-            .await
-            .expect("Unable to remove auth keys");
+            .await?;
 
         conn.insert(
             Insert::single_into("twitter_auth")
@@ -112,21 +106,9 @@
                 .value("request_secret", request_token.secret.to_string())
                 .build(),
         )
-        .await
-        .expect("Unable to insert request info");
+        .await?;
 
         drop(conn);
-=======
-        {
-            let mut lock = handler.db.write().await;
-
-            lock.set(
-                &format!("authenticate:{}", user.id),
-                &(request_token.key.clone(), request_token.secret.clone()),
-            )
-            .map_err(|err| failure::format_err!("pickledb error: {}", err))?;
-        }
->>>>>>> 69615a00
 
         let url = egg_mode::authorize_url(&request_token);
 
