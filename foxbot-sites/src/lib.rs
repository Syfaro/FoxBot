--- conflicted
+++ resolved
@@ -521,6 +521,7 @@
 struct TwitterData {
     user: Box<egg_mode::user::TwitterUser>,
     media: Vec<egg_mode::entities::MediaEntity>,
+    hashtags: Option<Vec<String>>,
 }
 
 impl Twitter {
@@ -552,15 +553,7 @@
         &self,
         token: &egg_mode::Token,
         captures: &regex::Captures<'_>,
-<<<<<<< HEAD
-    ) -> Option<(
-        Box<egg_mode::user::TwitterUser>,
-        Vec<egg_mode::entities::MediaEntity>,
-        Option<Vec<String>>,
-    )> {
-=======
     ) -> anyhow::Result<Option<TwitterData>> {
->>>>>>> 74a69920
         if let Some(Ok(id)) = captures.name("id").map(|id| id.as_str().parse::<u64>()) {
             let tweet = egg_mode::tweet::show(id, token)
                 .await
@@ -606,7 +599,6 @@
                 None => return Ok(None),
             };
 
-<<<<<<< HEAD
             let hashtags = tweet
                 .entities
                 .hashtags
@@ -614,10 +606,11 @@
                 .map(|hashtag| hashtag.text.clone())
                 .collect();
 
-            Some((user, media, Some(hashtags)))
-=======
-            Ok(Some(TwitterData { user, media }))
->>>>>>> 74a69920
+            Ok(Some(TwitterData {
+                user,
+                media,
+                hashtags: Some(hashtags),
+            }))
         } else {
             let user = captures["screen_name"].to_owned();
             let timeline =
@@ -640,11 +633,11 @@
                 .flatten()
                 .collect();
 
-<<<<<<< HEAD
-            Some((user, media, None))
-=======
-            Ok(Some(TwitterData { user, media }))
->>>>>>> 74a69920
+            Ok(Some(TwitterData {
+                user,
+                media,
+                hashtags: None,
+            }))
         }
     }
 }
@@ -695,11 +688,11 @@
             _ => self.token.clone(),
         };
 
-<<<<<<< HEAD
-        let (user, media, hashtags) = match self.get_media(&token, &captures).await {
-=======
-        let TwitterData { user, media } = match self.get_media(&token, &captures).await? {
->>>>>>> 74a69920
+        let TwitterData {
+            user,
+            media,
+            hashtags,
+        } = match self.get_media(&token, &captures).await? {
             None => return Ok(None),
             Some(data) => data,
         };
@@ -1218,47 +1211,10 @@
             return Ok(None);
         }
 
-<<<<<<< HEAD
-        let thumbs = resp
-            .as_object()
-            .unwrap_fail()?
-            .get("media")
-            .unwrap_fail()?
-            .as_object()
-            .unwrap_fail()?
-            .get("thumbnail")
-            .unwrap_fail()?
-            .as_array()
-            .unwrap_fail()?;
-
-        let tags: Vec<String> = resp
-            .as_object()
-            .unwrap_fail()?
-            .get("tags")
-            .unwrap_fail()?
-            .as_array()
-            .unwrap_fail()?
-            .iter()
-            .filter_map(|tag| Some(tag.as_str()?.to_string()))
-            .collect();
-
-        let display_name = resp
-            .as_object()
-            .unwrap_fail()?
-            .get("owner")
-            .unwrap_fail()?
-            .as_str()
-            .unwrap_fail()?;
-        let username = resp
-            .as_object()
-            .unwrap_fail()?
-            .get("owner_login")
-            .unwrap_fail()?
-            .as_str()
-            .unwrap_fail()?;
-
-=======
->>>>>>> 74a69920
+        let tags = Some(resp.tags.clone());
+        let artist_username = Some(resp.owner.clone());
+        let artist_url = Some(format!("https://www.weasyl.com/~{}", resp.owner_login));
+
         Ok(Some(
             resp.media
                 .submission
@@ -1274,9 +1230,9 @@
                         thumb: Some(thumb_url),
                         source_link: Some(url.to_string()),
                         site_name: self.name(),
-                        tags: Some(tags.clone()),
-                        artist_username: Some(display_name.to_string()),
-                        artist_url: Some(format!("https://www.weasyl.com/~{}", username)),
+                        tags: tags.clone(),
+                        artist_username: artist_username.clone(),
+                        artist_url: artist_url.clone(),
                         ..Default::default()
                     })
                 })
