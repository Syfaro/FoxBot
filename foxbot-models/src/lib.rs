--- conflicted
+++ resolved
@@ -751,35 +751,6 @@
 
         Ok(())
     }
-<<<<<<< HEAD
-}
-
-pub struct FileURLCache;
-
-impl FileURLCache {
-    /// Look up a file's cached hash by a URL that is known to never change.
-    pub async fn get(
-        conn: &sqlx::Pool<sqlx::Postgres>,
-        file_url: &str,
-    ) -> anyhow::Result<Option<i64>> {
-        let result = sqlx::query!("SELECT hash FROM file_url_cache WHERE url = $1", file_url)
-            .fetch_optional(conn)
-            .await
-            .map(|row| row.map(|row| row.hash))
-            .context("Unable to select hash from file_url_cache");
-
-        result
-    }
-
-    pub async fn set(
-        conn: &sqlx::Pool<sqlx::Postgres>,
-        file_url: &str,
-        hash: i64,
-    ) -> anyhow::Result<()> {
-        sqlx::query!(
-            "INSERT INTO file_url_cache (url, hash) VALUES ($1, $2) ON CONFLICT DO NOTHING",
-            file_url,
-=======
 
     pub async fn remove_subscription(
         conn: &sqlx::Pool<sqlx::Postgres>,
@@ -790,7 +761,6 @@
             "DELETE FROM source_notification
             WHERE account_id = lookup_account_by_telegram_id($1) AND hash <@ ($2, 0)",
             user_id,
->>>>>>> d942137c
             hash
         )
         .execute(conn)
@@ -798,8 +768,6 @@
 
         Ok(())
     }
-<<<<<<< HEAD
-=======
 
     pub async fn search_subscriptions(
         conn: &sqlx::Pool<sqlx::Postgres>,
@@ -825,5 +793,38 @@
 
         Ok(subscriptions)
     }
->>>>>>> d942137c
+}
+
+pub struct FileURLCache;
+
+impl FileURLCache {
+    /// Look up a file's cached hash by a URL that is known to never change.
+    pub async fn get(
+        conn: &sqlx::Pool<sqlx::Postgres>,
+        file_url: &str,
+    ) -> anyhow::Result<Option<i64>> {
+        let result = sqlx::query!("SELECT hash FROM file_url_cache WHERE url = $1", file_url)
+            .fetch_optional(conn)
+            .await
+            .map(|row| row.map(|row| row.hash))
+            .context("Unable to select hash from file_url_cache");
+
+        result
+    }
+
+    pub async fn set(
+        conn: &sqlx::Pool<sqlx::Postgres>,
+        file_url: &str,
+        hash: i64,
+    ) -> anyhow::Result<()> {
+        sqlx::query!(
+            "INSERT INTO file_url_cache (url, hash) VALUES ($1, $2) ON CONFLICT DO NOTHING",
+            file_url,
+            hash
+        )
+        .execute(conn)
+        .await?;
+
+        Ok(())
+    }
 }