--- conflicted
+++ resolved
@@ -601,13 +601,9 @@
         return Ok(());
     }
 
-<<<<<<< HEAD
     let user = user.into();
 
-    let row: Option<Vec<String>> = UserConfig::get(&conn, UserConfigKey::SiteSortOrder, user)
-=======
-    let row: Option<Vec<String>> = UserConfig::get(conn, UserConfigKey::SiteSortOrder, user_id)
->>>>>>> 5b801cf9
+    let row: Option<Vec<String>> = UserConfig::get(conn, UserConfigKey::SiteSortOrder, user)
         .await
         .context("unable to get user site sort order")?;
     let sites = match row {
@@ -877,11 +873,7 @@
     // in the database.
     if !ignore_cache {
         let can_delete: Option<bool> =
-<<<<<<< HEAD
-            GroupConfig::get(&conn, chat, GroupConfigKey::HasDeletePermission).await?;
-=======
-            GroupConfig::get(conn, chat_id, GroupConfigKey::HasDeletePermission).await?;
->>>>>>> 5b801cf9
+            GroupConfig::get(conn, chat, GroupConfigKey::HasDeletePermission).await?;
 
         // If we had a value we're done, return it.
         if let Some(can_delete) = can_delete {
@@ -900,17 +892,7 @@
     let can_delete = chat_member.can_delete_messages.unwrap_or(false);
 
     // Cache the new value.
-<<<<<<< HEAD
-    GroupConfig::set(&conn, GroupConfigKey::HasDeletePermission, chat, can_delete).await?;
-=======
-    GroupConfig::set(
-        conn,
-        GroupConfigKey::HasDeletePermission,
-        chat_id,
-        can_delete,
-    )
-    .await?;
->>>>>>> 5b801cf9
+    GroupConfig::set(conn, GroupConfigKey::HasDeletePermission, chat, can_delete).await?;
 
     Ok(can_delete)
 }
